# MQTTany Change Log

<<<<<<< HEAD
## Development

* **Fixed**
  * MQTT not handling absolute topics correctly.

* **Added**
  * XSET module to allow sending `xset` commands to control screensaver,
    screen power options, etc.
=======
## 0.10.3

* **Fixed**
  * I2C device MCP230xx throwing `TypeError: can only concatenate list (not "int") to list`
    when initializing devices. [(#43)](https://github.com/CrazyIvan359/mqttany/issues/43)
>>>>>>> cd2ff4c1

## 0.10.2

* **Fixed**
  * Dependency issue with Adafruit Platform Detect reaching version 2.x. [(#41)](https://github.com/CrazyIvan359/mqttany/issues/41)
  * All requirements files updated to prevent similar issues.

## 0.10.1

* **Fixed**
  * I2C device MCP230xx highest pin index out of range error.
  * OneWire module error `object has no attribute 'CONF_KEY_TOPIC_SETTER'`
  * Module loader crashing when trying to delete module that failed to load.

## 0.10.0

* ***BREAKING CHANGE***
  * MCP230xx module has been removed as its functionality has been replaced
    by the MCP230xx device profiles in the new I2C module.
  * LED configuration refactored to better allow different outputs.
  * LED ``anim frame min`` setting replaced with ``anim fps`` which is used to
    calculate frame duration. This setting is more user friendly.

* **Added**
  * MQTT heartbeat messages, currently status and version only.
  * LED add white channel to `test.order` animation.
  * I2C module for I2C communication.
  * I2C support for MCP230xx devices including output pulsing.
  * LED interface for DMX output using the sACN protocol.

* **Changed**
  * Move active development to `dev` branch, master branch is stable release only.
  * Moved `Direction`, `Resistor`, and `Interrupt` enums to global common.

* **Fixed**
  * Incorrect naming of keyword `__all__`.
  * GPIO incorrect imports and exports in `common`.
  * LED array topic getting root and module topics added twice.
  * MQTT typo in assignment of `on_connect` callback causing it to never be called.

## 0.9.0

* **Added**
  * LED module for controlling WS281x and similar LED arrays.

* **Fixed**
  * Actually remove `.lower()` from key check in *selection* type config
    values. It was mistakenly not removed in [`08d66f4`](https://github.com/CrazyIvan359/mqttany/commit/08d66f46316755a361c1f6f817b22010a24470a8).
  * Config value not being set in *selection* type if options are a `list`.

## 0.8.2

* **Added**
  * Logging ``warn`` method as the built-in one is depreciated in Python 3.7.

* **Changed**
  * Signal handler now used in all subprocesses. This should help stop orphaned
    processes remaining after a crash. They will respond to `SIGTERM`.
  * MQTT moved log entry for unknown message to `TRACE`.

* **Fixed**
  * Removed `.lower()` from key check in *selection* type config value validation.
    This was leftover from an early draft and should have been removed.
  * GPIO now catches errors from system calls to _wiringpi_ command `gpio`.

## 0.8.1

* **Added**
  * GPIO module now supports Odroid boards C1, C1+, C2, XU3, XU4, and N2.

* **Changed**
  * GPIO now relies on `getGPIO()` to determine board compatibility. It returns `None`
    if no library is available to access GPIO on this board.
  * Clear configuration from memory once loaded, saves some overhead in subprocesses.

* **Fixed**
  * MCP230xx cleanup pin configured log entries.
  * OneWire cleanup logging on device configured and during bus scan.
  * GPIO must use `SOC` pin numbering when disabling pin interrupts using `gpio` command.

## 0.8.0

* **Added**
  * OneWire module, currently supports wire-1 and DS18x20.
  * GPIO module now supports pulsing a digital pin for a period of time.

* **Changed**
  * Non-standard imports now show custom ImportError messages if they are not installed.

* **Fixed**
  * GPIO add missing `initial state` info to example config.
  * GPIO fix signature of `gpio.pin.base` init to remove unused `pin_config`. Fixes #29
  * OneWire fix missing CRC8 bytes to hex in `validate_address` causing error when address
    provided in config is not 8 bytes.

## 0.7.3

* **Added**
  * GPIO `mode` setting to allow specifying pin numbering mode `BOARD`, `SOC`, or `WIRINGPI`.

* **Changed**
  * GPIO underlying library moved from `RPi.GPIO` to `wiringpi` to allow selecting pin number mode.
  * GPIO locks now handle pin numbering mode, locks always use `SOC` numbers.
  * GPIO default debounce time is now 50ms.

## 0.7.2

* **Added**
  * Log level `trace`, available by passing `-vv` when launching MQTTany.

* **Fixed**
  * I2C lock acquisition waiting full timeout before returning on successful bus lock ([#22](https://github.com/CrazyIvan359/mqttany/issues/22)).
  * MCP230xx log and publish wrong pin states if new state != old state ([#22](https://github.com/CrazyIvan359/mqttany/issues/22)).

## 0.7.1

* **Added**
  * Catch configuration file syntax errors and exit cleanly.

* **Changed**
  * GPIO remove dependence on `Adafruit-Blinka` and use `Adafruit-PlatformDetect`
    since that is the only component being used.

* **Fixed**
  * MCP230xx outdated key `device` in example configuration, should be `chip` ([#21](https://github.com/CrazyIvan359/mqttany/issues/21)).
  * MCP230xx fix missing log format key ([#21](https://github.com/CrazyIvan359/mqttany/issues/21)).

## 0.7.0

* **Added**
  * Log traceback on module import errors.

* **Changed**
  * Moved requirements to a folder.
  * GPIO module rewrite. Now uses pin classes and custom GPIO library wrappers
    to allow support of libraries for other boards.
  * `resolve_type` now tries to cast to `int` and `float` first.
  * Requirements now use `>=` and split board specific requirements.
  * MCP230xx logging cleaned up and made more uniform.

## 0.6.1

* **Fixed**
  * Import name errors in cleanup done for `v0.6.0`.

## 0.6.0

* ***BREAKING CHANGE***
  * GPIO and MCP230xx `topic poll` settings have been removed and now
    use the value of `topic get` for the same functions.

* **Changed**
  * MQTT `topic_matches_sub` now strips `/` to ensure absolute topics are matched.

* **Fixed**
  * GPIO not matching messages for pins with absolute topics because of leading `/`.

## 0.5.3

* **Fixed**
  * MCP230xx wrong pin state being published after setting pin.
    State was being read back from device too fast, now we cache the new state.
  * MCP230xx not matching messages for pins with absolute topics because of leading `/`.
  * MCP230xx incorrect types `(int, list)` for pin topics, should be `(str, list)`.
  * MCP230xx missing key `pin_name` in topic substitutions for pin topics.

## 0.5.2

* **Fixed**
  * Crash when parsing single relative topics.
    `literal_eval` throws a syntax error when passed a string starting with `/`.

## 0.5.1

* **Changed**
  * Improvements to service file.
  * Requirements separated based on modules.

* **Fixed**
  * MQTT prevent ability to provide reserved substitutions to `resolve_topic`.
  * MQTT absolute topics not being resolved correctly.
  * MQTT LWT messages are now retained.

## 0.5.0

* **Added**
  * MCP230xx module to support MCP23017 and MCP23008 I/O Expanders over I2C.

## 0.4.1

* **Added**
  * GPIO pin topics can now use `pin_name` substitution.

* **Fixed**
  * GPIO logging of logic state wrong if using `invert: true` for pin.
  * MQTT `resolve_topic` now replaces whitespace with `_`.
  * Argparse error where no verbosity would result in an invalid `NoneType` comparison.

## 0.4.0

* ***BREAKING CHANGE***
  * GPIO module configuration changed to friendly names for pin sections.
    Also supports configuring multiple pins in a single section, refer to example configuration file for details.

## 0.3.8

* **Added**
  * Provide MQTT client function `topic_matches_sub` directly from MQTT module.
  * `log_traceback` function to support printing stack traces when errors occur without processes crashing.

* **Changed**
  * Verify subprocess queue message `func` is callable before attempting to do so.

## 0.3.7

* **Added**
  * Command line argument parsing.
  * Configuration file can now be specified as a command line argument.

## 0.3.6

* **Added**
  * GPIO log entry if no pins match topic for SET.
  * Example module.
  * Logging automatically gets module name, call `logger.get_module_logger` with no args.
  * Config file verfication and path expansion.
  * Debug logging now shows process name.

* **Changed**
  * Subprocess loop moved to `modules.__init__.py`.

* **Fixed**
  * GPIO if `initial state` is not `payload on` or `payload off`, pin will be set to `payload off` and a warning displayed.
  * GPIO will write to log if it cannot match a message topic to a configured pin.

## 0.3.5

* **Fixed**
  * Remove module validation check for `queue` that should have been removed.
  * GPIO interrupt log message print number instead of the word.

## 0.3.4

* **Added**
  * GPIO `initial state` option to specify the state of the pin when the module is loaded. Fixes #5

* **Changed**
  * GPIO message callbacks rewritten for effeciency gains and simplicity.

* **Fixed**
  * GPIO `set` payload as `bytes` not matching string `payload on`/`payload off`. Fixes #6
  * Queues not being accessible to all modules. Fixes #6

## 0.3.3

* **Changed**
  * GPIO module `direction` default is now `input`

* **Fixed**
  * GPIO lock release causing process crashes
  * Fixed typo in configuration file `/set` should have been `/get`
  * Module name now display only the module name instead of `modules.[name]`
  * GPIO module `resistor` default is now `Resistor.OFF` instead of invalid `None`
  * Config `selection` type not adding value to config dict.
  * Modules loading in random order. MQTT module needs to be loaded first.
    Switched to `yamlloader` to load config sections in file order.
  * Added missing dependency `RPi.GPIO`

## 0.3.2

* **Fixed**
  * GPIO module was not updated when `resolve_topic` was changed in v0.3.1

## 0.3.1

* **Added**
  * `selection` type to configuration options. Allows limiting option to a list or mapping of choices.

* **Changed**
  * Improvements to `resolve_topic`. Can apply nested subtopics now.
    More substitutions available `module_topic`, `module_name`.
  * Improvements to GPIO locking. Now registers the module doing the locking and only that module can unlock.

## 0.3.0

* ***BREAKING CHANGE***
  * Move to single YAML configuration file instead of per module CONF files.

* **Fixed**
  * GPIO pin locks now work correctly, using `multiprocessing.Lock`s

## 0.2.0

* **Added**
  * GPIO Module. Currently supports RPi3
  * GPIO pin lock acquire/release. Does not work inter-process yet.

* **Changed**
  * Allow optional sections in configuration

* **Fixed**
  * Wrap `modules.load()` call in try/except to avoid issues where the main process crashes but children survive.
  * MQTT public functions now add messages to queue.
    Previously they would run in the calling process and fail because the MQTT client is running in another process.

## 0.1.0

Initial development release<|MERGE_RESOLUTION|>--- conflicted
+++ resolved
@@ -1,6 +1,5 @@
 # MQTTany Change Log
 
-<<<<<<< HEAD
 ## Development
 
 * **Fixed**
@@ -9,13 +8,12 @@
 * **Added**
   * XSET module to allow sending `xset` commands to control screensaver,
     screen power options, etc.
-=======
+
 ## 0.10.3
 
 * **Fixed**
   * I2C device MCP230xx throwing `TypeError: can only concatenate list (not "int") to list`
     when initializing devices. [(#43)](https://github.com/CrazyIvan359/mqttany/issues/43)
->>>>>>> cd2ff4c1
 
 ## 0.10.2
 
