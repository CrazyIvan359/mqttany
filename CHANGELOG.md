--- conflicted
+++ resolved
@@ -1,6 +1,5 @@
 # MQTTany Change Log
 
-<<<<<<< HEAD
 ## Development
 
 * **Fixed**
@@ -9,13 +8,12 @@
 * **Added**
   * XSET module to allow sending `xset` commands to control screensaver,
     screen power options, etc.
-=======
+
 ## 0.10.2
 
 * **Fixed**
   * Dependency issue with Adafruit Platform Detect reaching version 2.x. [(#41)](https://github.com/CrazyIvan359/mqttany/issues/41)
   * All requirements files updated to prevent similar issues.
->>>>>>> 8ccdad89
 
 ## 0.10.1
 
